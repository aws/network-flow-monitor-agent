# Create Amazon CloudWatch Network Flow Monitor Agent DaemonSet
apiVersion: apps/v1
kind: DaemonSet
metadata:
  name: {{ .Values.daemonSet.name }}
  namespace: {{ .Release.Namespace }}
  labels:
    {{- include "aws-network-flow-monitor-agent.labels" . | nindent 4}}
spec:
  selector:
    matchLabels:
      name: {{ .Values.daemonSet.name }}
      {{- if .Values.podLabels }}
      {{ toYaml .Values.podLabels | indent 6 }}
      {{- end }}
  template:
    metadata:
      {{- if .Values.podAnnotations }}
      annotations:
      {{- range $key, $value := .Values.podAnnotations }}
        {{ $key }}: {{ $value | quote }}
      {{- end }}
      {{- end }}
      labels:
        name: {{ .Values.daemonSet.name }}
        {{- if .Values.podLabels }}
        {{ toYaml .Values.podLabels | indent 8 }}
        {{- end }}
    spec:
      hostNetwork: true
      containers:
        - name: {{ .Values.daemonSet.name }}
          image: {{ include "aws-network-flow-monitor-agent.image" . }}
          securityContext:
            privileged: true
          resources: {{ toYaml .Values.resources | nindent 12 }}
          env:
            {{- range $key, $value := .Values.env }}
            - name: {{ $key }}
              value: {{ $value | quote }}
            {{- end }}
            - name: K8S_NODE_NAME
              valueFrom:
                fieldRef:
                  fieldPath: spec.nodeName
            - name: K8S_POD_NAMESPACE
              valueFrom:
                fieldRef:
                  fieldPath: metadata.namespace
            - name: K8S_POD_NAME
              valueFrom:
                fieldRef:
                  fieldPath: metadata.name
      nodeSelector:
        kubernetes.io/os: linux
      terminationGracePeriodSeconds: 5
      serviceAccountName: {{ .Values.serviceAccount.name }}
<<<<<<< HEAD
      {{- with .Values.priorityClassName }}
      priorityClassName: {{ . }}
=======
      {{- with .Values.tolerations }}
      tolerations:
        {{- toYaml . | nindent 8 }}
      {{- end }}
      {{- with .Values.affinity }}
      affinity: {{- toYaml . | nindent 8 }}
>>>>>>> 36675a14
      {{- end }}<|MERGE_RESOLUTION|>--- conflicted
+++ resolved
@@ -55,15 +55,13 @@
         kubernetes.io/os: linux
       terminationGracePeriodSeconds: 5
       serviceAccountName: {{ .Values.serviceAccount.name }}
-<<<<<<< HEAD
       {{- with .Values.priorityClassName }}
       priorityClassName: {{ . }}
-=======
+      {{- end }}
       {{- with .Values.tolerations }}
       tolerations:
         {{- toYaml . | nindent 8 }}
       {{- end }}
       {{- with .Values.affinity }}
       affinity: {{- toYaml . | nindent 8 }}
->>>>>>> 36675a14
       {{- end }}