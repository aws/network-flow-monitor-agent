--- conflicted
+++ resolved
@@ -220,11 +220,7 @@
     let host_stats_provider = HostStatsProviderImpl::new();
 
     #[cfg(feature = "open-metrics")]
-<<<<<<< HEAD
-    start_open_metrics_server(&opt);
-=======
     let _server = start_open_metrics_server(&opt);
->>>>>>> daf4b1b6
 
     do_work(
         event_provider,
@@ -344,11 +340,7 @@
 }
 
 #[cfg(feature = "open-metrics")]
-<<<<<<< HEAD
-fn start_open_metrics_server(opt: &Options) {
-=======
 fn start_open_metrics_server(opt: &Options) -> Option<OpenMetricsServer> {
->>>>>>> daf4b1b6
     // Start OpenMetrics server in a separate thread before entering main loop
     if opt.open_metrics == OnOff::On {
         let config = OpenMetricsServerConfig::for_addr(
@@ -359,12 +351,9 @@
         if let Err(e) = server.start() {
             panic!("Failed to start OpenMetrics server: {}", e);
         }
-<<<<<<< HEAD
-=======
         Some(server)
     } else {
         None
->>>>>>> daf4b1b6
     }
 }
 
